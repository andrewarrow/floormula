import SwiftUI

struct FloorplanView: View {
    @ObservedObject var roomStore: RoomStore
    @State private var scale: CGFloat = 1.0
    @State private var offset: CGPoint = .zero
    @State private var dragOffset: CGSize = .zero
<<<<<<< HEAD
    @State private var previousDragValue: CGSize = .zero
    @State private var showingHelp = false
    @State private var snapToGrid = true
    @State private var showMinimap = true
=======
    @State private var previousOffset: CGPoint = .zero
    @State private var selectedRoom: Room? = nil
    @State private var roomPositionsInitialized: Bool = false
>>>>>>> 996a1685
    
    private let padding: CGFloat = 20
    private let minRoomSize: CGFloat = 50
    
    // Scrollview reader to track scrolling position
    @State private var scrollPosition = CGPoint(x: 1500, y: 1500) // Default to center of 3000x3000 canvas
    
    var body: some View {
        ZStack {
<<<<<<< HEAD
            ScrollView([.horizontal, .vertical]) {
                ZStack {
                    // Background grid
                    GridBackground(gridSize: gridSize, showGrid: true)
                        .frame(width: canvasWidth, height: canvasHeight)
                    
                    // Room counter
                    Text("\(roomStore.rooms.count) room(s)")
                        .font(.caption)
                        .padding(6)
                        .background(Color.white.opacity(0.8))
                        .cornerRadius(12)
                        .overlay(
                            RoundedRectangle(cornerRadius: 12)
                                .stroke(Color.blue, lineWidth: 1)
                        )
                        .position(x: 100, y: 50)
                    
                    // Room boxes
                    ForEach(roomStore.rooms) { room in
                        DraggableRoomBox(
                            room: room,
                            scaleFactor: scaleFactor,
                            position: room.position?.point ?? CGPoint(x: CGFloat(room.id.hashValue % 800) + 200, 
                                                       y: CGFloat(room.id.hashValue % 600) + 200),
                            onPositionChanged: { newPosition in
                                let snappedPosition = snapToGrid ? snapPositionToGrid(newPosition) : newPosition
                                updateRoomPosition(room: room, newPosition: snappedPosition)
                            }
                        )
                    }
                }
                .frame(width: canvasWidth, height: canvasHeight)
                .scaleEffect(scale)
                .onChange(of: roomStore.rooms.count) { _ in
                    // If a new room is added, reset view to see all rooms
                    DispatchQueue.main.asyncAfter(deadline: .now() + 0.5) {
                        viewAllRooms()
                    }
                }
            }
            .simultaneousGesture(
                MagnificationGesture()
                    .onChanged { value in
                        // Dampen the sensitivity by applying only a fraction of the change
                        // and using the initial scale as a reference
                        let dampingFactor: CGFloat = 0.5 // Lower value = less sensitive
                        let scaleDelta = (value - 1.0) * dampingFactor
                        let newScale = min(max(0.2, scale * (1.0 + scaleDelta)), 3.0)
                        scale = newScale
                    }
            )
            
            // Minimap overlay
            if showMinimap && roomStore.rooms.count > 1 {
                MinimapView(
                    rooms: roomStore.rooms,
                    canvasSize: CGSize(width: canvasWidth, height: canvasHeight),
                    viewPosition: scrollPosition,
                    viewScale: scale
                )
                .frame(width: 150, height: 150)
                .background(Color.white.opacity(0.8))
                .cornerRadius(8)
                .overlay(
                    RoundedRectangle(cornerRadius: 8)
                        .stroke(Color.gray, lineWidth: 1)
                )
                .shadow(radius: 3)
                .position(x: UIScreen.main.bounds.width - 85, y: 100)
            }
            
            // Controls panel
            VStack {
                // Top control buttons
                HStack {
                    Spacer()
                    
                    Button(action: { 
                        showMinimap.toggle()
                    }) {
                        Image(systemName: showMinimap ? "map.fill" : "map")
                            .padding(8)
                            .background(Color.white.opacity(0.9))
                            .cornerRadius(8)
                            .shadow(radius: 2)
                    }
                    
                    Button(action: { 
                        viewAllRooms()
                    }) {
                        Image(systemName: "arrow.up.left.and.arrow.down.right")
                            .padding(8)
                            .background(Color.white.opacity(0.9))
                            .cornerRadius(8)
                            .shadow(radius: 2)
                    }
                }
                .padding(.trailing)
                .padding(.top, 8)
                
                Spacer()
                
                HStack {
                    // Help/Info button
                    Button(action: {
                        showingHelp = true
                    }) {
                        Image(systemName: "questionmark.circle.fill")
                            .font(.system(size: 24))
                            .foregroundColor(.blue)
                            .background(Color.white)
                            .clipShape(Circle())
                    }
                    .padding(.leading)
                    
                    // Snap to grid toggle
                    Toggle(isOn: $snapToGrid) {
                        Text("Snap to Grid")
                            .font(.caption)
                    }
                    .frame(width: 120)
                    .padding(.horizontal)
                    
                    Spacer()
                    
                    // Zoom controls
                    HStack(spacing: 12) {
                        Button(action: {
                            // Zoom out by 10% of current scale for smoother transition
                            let zoomFactor: CGFloat = 0.9 // 10% reduction
                            scale = max(scale * zoomFactor, 0.2)
                        }) {
                            Image(systemName: "minus.circle.fill")
                                .font(.system(size: 24))
                                .foregroundColor(.blue)
                                .background(Color.white)
                                .clipShape(Circle())
                        }
                        
                        Text(String(format: "%.1fx", scale))
                            .font(.caption)
                            .frame(width: 40)
                        
                        Button(action: {
                            // Zoom in by 10% of current scale for smoother transition
                            let zoomFactor: CGFloat = 1.1 // 10% increase
                            scale = min(scale * zoomFactor, 3.0)
                        }) {
                            Image(systemName: "plus.circle.fill")
                                .font(.system(size: 24))
                                .foregroundColor(.blue)
                                .background(Color.white)
                                .clipShape(Circle())
                        }
                    }
                    .padding(.trailing)
=======
            Color(.systemGroupedBackground)
                .ignoresSafeArea()
            
            VStack {
                if roomStore.rooms.isEmpty {
                    emptyState
                } else {
                    roomLayout
                        .onTapGesture {
                            selectedRoom = nil
                        }
>>>>>>> 996a1685
                }
            }
<<<<<<< HEAD
            .alert(isPresented: $showingHelp) {
                Alert(
                    title: Text("Floorplan Help"),
                    message: Text("• Drag rooms to position them on the floorplan\n• Use pinch gesture or +/- buttons to zoom\n• Tap 'View All' button to see all rooms\n• Use minimap to see your current position\n• Toggle 'Snap to Grid' for precise positioning\n• Tap and hold a room to see details"),
                    dismissButton: .default(Text("Got it!"))
                )
=======
            .onAppear {
                if !roomPositionsInitialized {
                    initializeRoomPositions()
                    roomPositionsInitialized = true
                }
>>>>>>> 996a1685
            }
            
            // Info panel removed
        }
        .navigationTitle("Floorplan")
<<<<<<< HEAD
        .background(Color(.systemGray6))
        .onAppear {
            // Auto-view all rooms when the floorplan is opened
            DispatchQueue.main.asyncAfter(deadline: .now() + 0.5) {
                viewAllRooms()
            }
        }
    }
    
    // Function to view all rooms
    private func viewAllRooms() {
        guard !roomStore.rooms.isEmpty else { return }
        
        // Find bounds of all rooms
        var minX: CGFloat = .infinity
        var maxX: CGFloat = -.infinity
        var minY: CGFloat = .infinity
        var maxY: CGFloat = -.infinity
        
        for room in roomStore.rooms {
            let position = room.position?.point ?? CGPoint(
                x: CGFloat(room.id.hashValue % 800) + 200,
                y: CGFloat(room.id.hashValue % 600) + 200
            )
            
            // Room dimensions in points
            let width = max(CGFloat(room.width) * scaleFactor, 40)
            let height = max(CGFloat(room.length) * scaleFactor, 40)
            
            // Update bounds
            minX = min(minX, position.x - width/2)
            maxX = max(maxX, position.x + width/2)
            minY = min(minY, position.y - height/2)
            maxY = max(maxY, position.y + height/2)
        }
        
        // Add padding
        let padding: CGFloat = 100
        minX -= padding
        maxX += padding
        minY -= padding
        maxY += padding
        
        // Calculate required scale
        let contentWidth = maxX - minX
        let contentHeight = maxY - minY
        
        let screenWidth = UIScreen.main.bounds.width
        let screenHeight = UIScreen.main.bounds.height - 200 // Account for nav bars and controls
        
        let horizontalScale = screenWidth / contentWidth
        let verticalScale = screenHeight / contentHeight
        
        // Use the smaller scale to ensure everything fits
        var newScale = min(horizontalScale, verticalScale)
        
        // Apply scale limits
        newScale = min(max(newScale, 0.2), 3.0)
        scale = newScale
        
        // Calculate center of all rooms
        let centerX = (minX + maxX) / 2
        let centerY = (minY + maxY) / 2
        
        // Update scroll position to center view on all rooms
        scrollPosition = CGPoint(x: centerX, y: centerY)
=======
>>>>>>> 996a1685
    }
    
    private var emptyState: some View {
        VStack(spacing: 20) {
            Image(systemName: "rectangle.3.group")
                .font(.system(size: 60))
                .foregroundColor(.gray)
            
            Text("No Rooms Added")
                .font(.title2)
                .fontWeight(.semibold)
                .foregroundColor(.primary)
            
            Text("Add rooms in the Rooms tab to visualize your floorplan")
                .font(.body)
                .foregroundColor(.secondary)
                .multilineTextAlignment(.center)
                .padding(.horizontal)
        }
    }
    
    private var roomLayout: some View {
        ZStack {
            roomBoxes
        }
        .frame(width: UIScreen.main.bounds.width, height: UIScreen.main.bounds.height - 150)
        .background(Color(UIColor.systemBackground))
        .cornerRadius(12)
        .shadow(color: Color.black.opacity(0.1), radius: 5, x: 0, y: 2)
    }
<<<<<<< HEAD
}

// Minimap view to help with navigation
struct MinimapView: View {
    let rooms: [Room]
    let canvasSize: CGSize
    let viewPosition: CGPoint
    let viewScale: CGFloat
    
    // Scale factor for minimap
    private let minimapScale: CGFloat = 0.05
    
    var body: some View {
        ZStack {
            // Background
            Color(.systemGray6)
                .opacity(0.7)
            
            // Room representations
            ForEach(rooms) { room in
                let position = room.position?.point ?? CGPoint(
                    x: CGFloat(room.id.hashValue % 800) + 200,
                    y: CGFloat(room.id.hashValue % 600) + 200
                )
                
                // Scale position to minimap
                let scaledPosition = CGPoint(
                    x: position.x * minimapScale,
                    y: position.y * minimapScale
                )
                
                Rectangle()
                    .fill(Color.blue.opacity(0.7))
                    .frame(width: 8, height: 8)
                    .position(scaledPosition)
            }
            
            // Current viewport representation
            let viewportWidth = UIScreen.main.bounds.width / viewScale
            let viewportHeight = UIScreen.main.bounds.height / viewScale
            
            Rectangle()
                .stroke(Color.red, lineWidth: 2)
                .frame(
                    width: viewportWidth * minimapScale,
                    height: viewportHeight * minimapScale
                )
                .position(x: viewPosition.x * minimapScale, y: viewPosition.y * minimapScale)
        }
    }
}

struct DraggableRoomBox: View {
    let room: Room
    let scaleFactor: CGFloat
    @State var position: CGPoint
    let onPositionChanged: (CGPoint) -> Void
    @State private var isDragging = false
=======
>>>>>>> 996a1685
    
    private var roomBoxes: some View {
        ZStack {
            ForEach(calculateRoomPositions()) { roomWithPosition in
                roomBox(room: roomWithPosition.room, position: roomWithPosition.position)
            }
        }
    }
    
    private func roomBox(room: Room, position: CGPoint) -> some View {
        DraggableRoomView(
            room: room,
            initialPosition: position,
            isSelected: selectedRoom?.id == room.id,
            scaleFactor: scaleFactor,
            minRoomSize: minRoomSize,
            onSelect: { selected in
                self.selectedRoom = selected
            },
            onRotate: { rotatedRoom in
                self.roomStore.updateRoom(rotatedRoom)
            },
            onMove: { movedRoom in
                self.roomStore.updateRoom(movedRoom)
            }
        )
    }
    
    private var scaleFactor: CGFloat {
        // Calculate a scale factor to fit rooms in the view
        let maxRoomDimension = roomStore.rooms.reduce(0) { max($0, CGFloat(max($1.width, $1.length))) }
        if maxRoomDimension <= 0 {
            return 1.0
        }
        
        // Use the same scale factor as before, but with full screen dimensions
        let availableWidth = UIScreen.main.bounds.width - padding
        let availableHeight = UIScreen.main.bounds.height - 150 - padding
        let widthScale = availableWidth / CGFloat(maxRoomDimension)
        let heightScale = availableHeight / CGFloat(maxRoomDimension)
        
        // Use the smaller of the two scales to ensure rooms fit within the screen
        return min(widthScale, heightScale) * 0.8
    }
    
    private func calculateLayoutWidth() -> CGFloat {
        return UIScreen.main.bounds.width
    }
    
    private func calculateLayoutHeight() -> CGFloat {
        return UIScreen.main.bounds.height - 150
    }
    
    // Struct to hold room and its position for layout purposes
    struct RoomWithPosition: Identifiable {
        let id = UUID()
        let room: Room
        let position: CGPoint
    }
    
    private func calculateRoomPositions() -> [RoomWithPosition] {
        let sortedRooms = roomStore.rooms.sorted { $0.area > $1.area }
        var result: [RoomWithPosition] = []
        var occupiedAreas: [(CGRect, Room)] = []
        
        // Shift layout to the left side of the screen
        let layoutWidth = calculateLayoutWidth()
        let layoutHeight = calculateLayoutHeight()
        
        // Define a grid with more columns than rows to lay out rooms along the left side
        let columns = min(3, sortedRooms.count)
        let rows = ceil(Double(sortedRooms.count) / Double(columns))
        
        let cellWidth = layoutWidth / CGFloat(columns + 1) // +1 for padding on the right
        let cellHeight = layoutHeight / CGFloat(rows)
        
        // Starting position offset (shift everything to the left)
        let xOffset = cellWidth * 0.5
        
        for (index, room) in sortedRooms.enumerated() {
            let roomWidth = max(CGFloat(room.width) * scaleFactor, minRoomSize)
            let roomHeight = max(CGFloat(room.length) * scaleFactor, minRoomSize)
            
            // Calculate row and column for this room
            let row = index / columns
            let col = index % columns
            
            // Calculate position, keeping rooms on the left side
            let x = xOffset + (cellWidth * CGFloat(col))
            let y = (cellHeight * (CGFloat(row) + 0.5))
            
            var position = CGPoint(x: x, y: y)
            
            // If the room already has a stored position, use that instead
            if let existingPosition = room.position {
                position = CGPoint(x: CGFloat(existingPosition.x), y: CGFloat(existingPosition.y))
            }
            
            result.append(RoomWithPosition(room: room, position: position))
            
            let rect = CGRect(
                x: position.x - roomWidth/2,
                y: position.y - roomHeight/2,
                width: roomWidth,
                height: roomHeight
            )
            occupiedAreas.append((rect, room))
        }
        
        return result
    }
}

extension CGRect {
    var area: Double {
        return Double(width * height)
    }
}

// MARK: - Room Position Management
extension FloorplanView {
    private func initializeRoomPositions() {
        let roomsWithoutPositions = roomStore.rooms.filter { $0.position == nil }
        if roomsWithoutPositions.isEmpty {
            return
        }
        
        let layoutWidth = calculateLayoutWidth()
        let layoutHeight = calculateLayoutHeight()
        
        // Define a grid with more columns than rows to lay out rooms along the left side
        let columns = min(3, roomStore.rooms.count)
        let rows = ceil(Double(roomStore.rooms.count) / Double(columns))
        
        let cellWidth = layoutWidth / CGFloat(columns + 1) // +1 for padding on the right
        let cellHeight = layoutHeight / CGFloat(rows)
        
        // Starting position offset (shift everything to the left)
        let xOffset = cellWidth * 0.5
        
        var updates: [(Room, RoomPosition)] = []
        
        for (index, room) in roomStore.rooms.enumerated() {
            // Skip rooms that already have positions
            if room.position != nil {
                continue
            }
            
            // Calculate row and column for this room
            let row = index / columns
            let col = index % columns
            
            // Calculate position, keeping rooms on the left side
            let x = xOffset + (cellWidth * CGFloat(col))
            let y = (cellHeight * (CGFloat(row) + 0.5))
            
            let newPosition = RoomPosition(x: Double(x), y: Double(y))
            updates.append((room, newPosition))
        }
        
        // Apply all position updates at once outside of the view update cycle
        DispatchQueue.main.async {
            for (room, position) in updates {
                var updatedRoom = room
                updatedRoom.position = position
                self.roomStore.updateRoom(updatedRoom)
            }
        }
    }
}

// MARK: - Draggable Room View
private struct DraggableRoomView: View {
    let room: Room
    // The position provided by the parent layout when the view is created.
    // During an active drag gesture we apply an offset on top of this value.
    let initialPosition: CGPoint
    let isSelected: Bool
    let scaleFactor: CGFloat
    let minRoomSize: CGFloat
    
    // Callbacks so the child view can communicate user interactions back to the parent.
    let onSelect: (Room) -> Void
    let onRotate: (Room) -> Void
    let onMove: (Room) -> Void

    // Local state used only for the duration of a drag gesture.
    @State private var dragOffset: CGSize = .zero
    @State private var isDragging: Bool = false

    var body: some View {
        // Calculate scaled dimensions while respecting a minimum size so that
        // very small rooms remain interactive.
        let width = max(CGFloat(room.width) * scaleFactor, minRoomSize)
        let height = max(CGFloat(room.length) * scaleFactor, minRoomSize)

        let fillColor = isSelected ? Color.blue.opacity(0.3) : Color.blue.opacity(0.1)

        ZStack {
            Rectangle()
                .fill(fillColor)
                .frame(width: width, height: height)
                .overlay(
                    Rectangle()
                        .stroke(Color.blue, lineWidth: 2)
                )

            Text(room.name)
                .font(.caption)
                .foregroundColor(.primary)
                .padding(5)
                .lineLimit(1)
                .minimumScaleFactor(0.5)
                .frame(maxWidth: width - 10)
        }
        .rotationEffect(.degrees(Double(room.rotation)))
        // Apply the calculated offset during an active drag gesture so the
        // rectangle follows the user’s finger in real-time.
        .position(x: initialPosition.x + dragOffset.width,
                  y: initialPosition.y + dragOffset.height)
        // -- Interaction handlers --
        .onTapGesture {
            onSelect(room)
        }
        .onLongPressGesture {
            var updatedRoom = room
            updatedRoom.rotation = (room.rotation + 90) % 360
            onRotate(updatedRoom)
            // Also keep this room selected so rotation feedback is obvious.
            onSelect(updatedRoom)
        }
        .gesture(
            DragGesture()
                .onChanged { value in
                    // Update local drag offset so the view follows the drag.
                    dragOffset = value.translation
                    if !isDragging {
                        isDragging = true
                        // Ensure the dragged room becomes selected when the
                        // gesture starts.
                        onSelect(room)
                    }
                }
                .onEnded { value in
                    // Reset the transient drag offset and commit the move to
                    // the data model so it persists.
                    dragOffset = .zero
                    isDragging = false
                    var updatedRoom = room
                    let newPoint = CGPoint(x: initialPosition.x + value.translation.width,
                                           y: initialPosition.y + value.translation.height)
                    updatedRoom.position = RoomPosition(point: newPoint)
                    onMove(updatedRoom)
                }
        )
    }
}<|MERGE_RESOLUTION|>--- conflicted
+++ resolved
@@ -5,16 +5,9 @@
     @State private var scale: CGFloat = 1.0
     @State private var offset: CGPoint = .zero
     @State private var dragOffset: CGSize = .zero
-<<<<<<< HEAD
-    @State private var previousDragValue: CGSize = .zero
-    @State private var showingHelp = false
-    @State private var snapToGrid = true
-    @State private var showMinimap = true
-=======
     @State private var previousOffset: CGPoint = .zero
     @State private var selectedRoom: Room? = nil
     @State private var roomPositionsInitialized: Bool = false
->>>>>>> 996a1685
     
     private let padding: CGFloat = 20
     private let minRoomSize: CGFloat = 50
@@ -24,165 +17,6 @@
     
     var body: some View {
         ZStack {
-<<<<<<< HEAD
-            ScrollView([.horizontal, .vertical]) {
-                ZStack {
-                    // Background grid
-                    GridBackground(gridSize: gridSize, showGrid: true)
-                        .frame(width: canvasWidth, height: canvasHeight)
-                    
-                    // Room counter
-                    Text("\(roomStore.rooms.count) room(s)")
-                        .font(.caption)
-                        .padding(6)
-                        .background(Color.white.opacity(0.8))
-                        .cornerRadius(12)
-                        .overlay(
-                            RoundedRectangle(cornerRadius: 12)
-                                .stroke(Color.blue, lineWidth: 1)
-                        )
-                        .position(x: 100, y: 50)
-                    
-                    // Room boxes
-                    ForEach(roomStore.rooms) { room in
-                        DraggableRoomBox(
-                            room: room,
-                            scaleFactor: scaleFactor,
-                            position: room.position?.point ?? CGPoint(x: CGFloat(room.id.hashValue % 800) + 200, 
-                                                       y: CGFloat(room.id.hashValue % 600) + 200),
-                            onPositionChanged: { newPosition in
-                                let snappedPosition = snapToGrid ? snapPositionToGrid(newPosition) : newPosition
-                                updateRoomPosition(room: room, newPosition: snappedPosition)
-                            }
-                        )
-                    }
-                }
-                .frame(width: canvasWidth, height: canvasHeight)
-                .scaleEffect(scale)
-                .onChange(of: roomStore.rooms.count) { _ in
-                    // If a new room is added, reset view to see all rooms
-                    DispatchQueue.main.asyncAfter(deadline: .now() + 0.5) {
-                        viewAllRooms()
-                    }
-                }
-            }
-            .simultaneousGesture(
-                MagnificationGesture()
-                    .onChanged { value in
-                        // Dampen the sensitivity by applying only a fraction of the change
-                        // and using the initial scale as a reference
-                        let dampingFactor: CGFloat = 0.5 // Lower value = less sensitive
-                        let scaleDelta = (value - 1.0) * dampingFactor
-                        let newScale = min(max(0.2, scale * (1.0 + scaleDelta)), 3.0)
-                        scale = newScale
-                    }
-            )
-            
-            // Minimap overlay
-            if showMinimap && roomStore.rooms.count > 1 {
-                MinimapView(
-                    rooms: roomStore.rooms,
-                    canvasSize: CGSize(width: canvasWidth, height: canvasHeight),
-                    viewPosition: scrollPosition,
-                    viewScale: scale
-                )
-                .frame(width: 150, height: 150)
-                .background(Color.white.opacity(0.8))
-                .cornerRadius(8)
-                .overlay(
-                    RoundedRectangle(cornerRadius: 8)
-                        .stroke(Color.gray, lineWidth: 1)
-                )
-                .shadow(radius: 3)
-                .position(x: UIScreen.main.bounds.width - 85, y: 100)
-            }
-            
-            // Controls panel
-            VStack {
-                // Top control buttons
-                HStack {
-                    Spacer()
-                    
-                    Button(action: { 
-                        showMinimap.toggle()
-                    }) {
-                        Image(systemName: showMinimap ? "map.fill" : "map")
-                            .padding(8)
-                            .background(Color.white.opacity(0.9))
-                            .cornerRadius(8)
-                            .shadow(radius: 2)
-                    }
-                    
-                    Button(action: { 
-                        viewAllRooms()
-                    }) {
-                        Image(systemName: "arrow.up.left.and.arrow.down.right")
-                            .padding(8)
-                            .background(Color.white.opacity(0.9))
-                            .cornerRadius(8)
-                            .shadow(radius: 2)
-                    }
-                }
-                .padding(.trailing)
-                .padding(.top, 8)
-                
-                Spacer()
-                
-                HStack {
-                    // Help/Info button
-                    Button(action: {
-                        showingHelp = true
-                    }) {
-                        Image(systemName: "questionmark.circle.fill")
-                            .font(.system(size: 24))
-                            .foregroundColor(.blue)
-                            .background(Color.white)
-                            .clipShape(Circle())
-                    }
-                    .padding(.leading)
-                    
-                    // Snap to grid toggle
-                    Toggle(isOn: $snapToGrid) {
-                        Text("Snap to Grid")
-                            .font(.caption)
-                    }
-                    .frame(width: 120)
-                    .padding(.horizontal)
-                    
-                    Spacer()
-                    
-                    // Zoom controls
-                    HStack(spacing: 12) {
-                        Button(action: {
-                            // Zoom out by 10% of current scale for smoother transition
-                            let zoomFactor: CGFloat = 0.9 // 10% reduction
-                            scale = max(scale * zoomFactor, 0.2)
-                        }) {
-                            Image(systemName: "minus.circle.fill")
-                                .font(.system(size: 24))
-                                .foregroundColor(.blue)
-                                .background(Color.white)
-                                .clipShape(Circle())
-                        }
-                        
-                        Text(String(format: "%.1fx", scale))
-                            .font(.caption)
-                            .frame(width: 40)
-                        
-                        Button(action: {
-                            // Zoom in by 10% of current scale for smoother transition
-                            let zoomFactor: CGFloat = 1.1 // 10% increase
-                            scale = min(scale * zoomFactor, 3.0)
-                        }) {
-                            Image(systemName: "plus.circle.fill")
-                                .font(.system(size: 24))
-                                .foregroundColor(.blue)
-                                .background(Color.white)
-                                .clipShape(Circle())
-                        }
-                    }
-                    .padding(.trailing)
-=======
             Color(.systemGroupedBackground)
                 .ignoresSafeArea()
             
@@ -194,97 +28,18 @@
                         .onTapGesture {
                             selectedRoom = nil
                         }
->>>>>>> 996a1685
                 }
             }
-<<<<<<< HEAD
-            .alert(isPresented: $showingHelp) {
-                Alert(
-                    title: Text("Floorplan Help"),
-                    message: Text("• Drag rooms to position them on the floorplan\n• Use pinch gesture or +/- buttons to zoom\n• Tap 'View All' button to see all rooms\n• Use minimap to see your current position\n• Toggle 'Snap to Grid' for precise positioning\n• Tap and hold a room to see details"),
-                    dismissButton: .default(Text("Got it!"))
-                )
-=======
             .onAppear {
                 if !roomPositionsInitialized {
                     initializeRoomPositions()
                     roomPositionsInitialized = true
                 }
->>>>>>> 996a1685
             }
             
             // Info panel removed
         }
         .navigationTitle("Floorplan")
-<<<<<<< HEAD
-        .background(Color(.systemGray6))
-        .onAppear {
-            // Auto-view all rooms when the floorplan is opened
-            DispatchQueue.main.asyncAfter(deadline: .now() + 0.5) {
-                viewAllRooms()
-            }
-        }
-    }
-    
-    // Function to view all rooms
-    private func viewAllRooms() {
-        guard !roomStore.rooms.isEmpty else { return }
-        
-        // Find bounds of all rooms
-        var minX: CGFloat = .infinity
-        var maxX: CGFloat = -.infinity
-        var minY: CGFloat = .infinity
-        var maxY: CGFloat = -.infinity
-        
-        for room in roomStore.rooms {
-            let position = room.position?.point ?? CGPoint(
-                x: CGFloat(room.id.hashValue % 800) + 200,
-                y: CGFloat(room.id.hashValue % 600) + 200
-            )
-            
-            // Room dimensions in points
-            let width = max(CGFloat(room.width) * scaleFactor, 40)
-            let height = max(CGFloat(room.length) * scaleFactor, 40)
-            
-            // Update bounds
-            minX = min(minX, position.x - width/2)
-            maxX = max(maxX, position.x + width/2)
-            minY = min(minY, position.y - height/2)
-            maxY = max(maxY, position.y + height/2)
-        }
-        
-        // Add padding
-        let padding: CGFloat = 100
-        minX -= padding
-        maxX += padding
-        minY -= padding
-        maxY += padding
-        
-        // Calculate required scale
-        let contentWidth = maxX - minX
-        let contentHeight = maxY - minY
-        
-        let screenWidth = UIScreen.main.bounds.width
-        let screenHeight = UIScreen.main.bounds.height - 200 // Account for nav bars and controls
-        
-        let horizontalScale = screenWidth / contentWidth
-        let verticalScale = screenHeight / contentHeight
-        
-        // Use the smaller scale to ensure everything fits
-        var newScale = min(horizontalScale, verticalScale)
-        
-        // Apply scale limits
-        newScale = min(max(newScale, 0.2), 3.0)
-        scale = newScale
-        
-        // Calculate center of all rooms
-        let centerX = (minX + maxX) / 2
-        let centerY = (minY + maxY) / 2
-        
-        // Update scroll position to center view on all rooms
-        scrollPosition = CGPoint(x: centerX, y: centerY)
-=======
->>>>>>> 996a1685
     }
     
     private var emptyState: some View {
@@ -315,67 +70,6 @@
         .cornerRadius(12)
         .shadow(color: Color.black.opacity(0.1), radius: 5, x: 0, y: 2)
     }
-<<<<<<< HEAD
-}
-
-// Minimap view to help with navigation
-struct MinimapView: View {
-    let rooms: [Room]
-    let canvasSize: CGSize
-    let viewPosition: CGPoint
-    let viewScale: CGFloat
-    
-    // Scale factor for minimap
-    private let minimapScale: CGFloat = 0.05
-    
-    var body: some View {
-        ZStack {
-            // Background
-            Color(.systemGray6)
-                .opacity(0.7)
-            
-            // Room representations
-            ForEach(rooms) { room in
-                let position = room.position?.point ?? CGPoint(
-                    x: CGFloat(room.id.hashValue % 800) + 200,
-                    y: CGFloat(room.id.hashValue % 600) + 200
-                )
-                
-                // Scale position to minimap
-                let scaledPosition = CGPoint(
-                    x: position.x * minimapScale,
-                    y: position.y * minimapScale
-                )
-                
-                Rectangle()
-                    .fill(Color.blue.opacity(0.7))
-                    .frame(width: 8, height: 8)
-                    .position(scaledPosition)
-            }
-            
-            // Current viewport representation
-            let viewportWidth = UIScreen.main.bounds.width / viewScale
-            let viewportHeight = UIScreen.main.bounds.height / viewScale
-            
-            Rectangle()
-                .stroke(Color.red, lineWidth: 2)
-                .frame(
-                    width: viewportWidth * minimapScale,
-                    height: viewportHeight * minimapScale
-                )
-                .position(x: viewPosition.x * minimapScale, y: viewPosition.y * minimapScale)
-        }
-    }
-}
-
-struct DraggableRoomBox: View {
-    let room: Room
-    let scaleFactor: CGFloat
-    @State var position: CGPoint
-    let onPositionChanged: (CGPoint) -> Void
-    @State private var isDragging = false
-=======
->>>>>>> 996a1685
     
     private var roomBoxes: some View {
         ZStack {
